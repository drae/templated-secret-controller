name: Continuous Deployment

on:
  push:
    tags:
      - "v*"

permissions:
  contents: write # Needed for uploading release artifacts and creating release notes
  packages: write # Needed for container registry
  id-token: write # Needed for keyless cosign signing
  security-events: write # Needed for uploading SARIF results

jobs:
  goreleaser:
    name: Release with GoReleaser
    runs-on: ubuntu-latest
    env:
      COSIGN_EXPERIMENTAL: "true"
    outputs:
      image-digest: ${{ steps.build-push.outputs.digest }}
    steps:
      - name: Checkout code
        uses: actions/checkout@v4
        with:
          fetch-depth: 0

      - name: Set up Go
        uses: actions/setup-go@v5
        with:
          go-version: "1.24.2"
          cache: true

      - name: Set up QEMU
        uses: docker/setup-qemu-action@v3

      - name: Set up Docker Buildx
        uses: docker/setup-buildx-action@v3

      - name: Install Cosign
        uses: sigstore/cosign-installer@v3.8.1

      - name: Login to GitHub Container Registry
        uses: docker/login-action@v3
        with:
          registry: ghcr.io
          username: ${{ github.actor }}
          password: ${{ secrets.GITHUB_TOKEN }}

      - name: Run GoReleaser
        uses: goreleaser/goreleaser-action@v6
        with:
          distribution: goreleaser
          version: latest
          args: release --clean --timeout 60m
        env:
          GITHUB_TOKEN: ${{ secrets.GITHUB_TOKEN }}
          GORELEASER_CURRENT_TAG: ${{ github.ref_name }}

  vulnerability-scan:
    name: Vulnerability Scan
<<<<<<< HEAD
    needs: build-and-push-image
    runs-on: ubuntu-latest
    permissions:
      security-events: write
    steps:
      - name: Install Grype
        uses: anchore/scan-action/download-grype@v6.1.0
        id: install-grype

      - name: Scan Image for Vulnerabilities
        uses: anchore/scan-action@v6.1.0
        id: scan
        with:
          image: "ghcr.io/${{ github.repository }}@${{ needs.build-and-push-image.outputs.image-digest }}"
          fail-build: false
          severity-cutoff: critical

      - name: Upload Vulnerability Report
        uses: github/codeql-action/upload-sarif@v3
        with:
          sarif_file: ${{ steps.scan.outputs.sarif }}
          category: container-scan

  generate-release-artifacts:
    name: Generate Release Artifacts
    needs: [build-and-push-image, vulnerability-scan]
=======
    needs: goreleaser
>>>>>>> 5bf0662a
    runs-on: ubuntu-latest
    permissions:
      security-events: write
    steps:
      - name: Set Image Reference
        id: image-ref
        run: |
          REPOSITORY="${{ github.repository_owner }}/${{ github.event.repository.name }}"
          TAG="${{ github.ref_name }}"
          echo "image=ghcr.io/${REPOSITORY}:${TAG}" >> $GITHUB_OUTPUT

<<<<<<< HEAD
      - name: Generate release notes
        id: generate-release-notes
        run: |
          # Get the previous tag to calculate changes since that release
          PREV_TAG=$(git describe --tags --abbrev=0 HEAD^ 2>/dev/null || echo "")

          if [ -n "$PREV_TAG" ]; then
            echo "## Changes since ${PREV_TAG}" > release-notes.md
            echo "" >> release-notes.md
            git log --pretty=format:"* %s" ${PREV_TAG}..HEAD >> release-notes.md
          else
            echo "## Initial release" > release-notes.md
            echo "" >> release-notes.md
            git log --pretty=format:"* %s" >> release-notes.md
          fi
          echo '```' >> release-notes.md
=======
      - name: Install Grype
        uses: anchore/scan-action/download-grype@v6.1.0
        id: install-grype

      - name: Scan Image for Vulnerabilities
        uses: anchore/scan-action@v6.1.0
        id: scan
        with:
          image: ${{ steps.image-ref.outputs.image }}
          fail-build: false
          severity-cutoff: critical
>>>>>>> 5bf0662a

      - name: Upload Vulnerability Report
        uses: github/codeql-action/upload-sarif@v3
        with:
          sarif_file: ${{ steps.scan.outputs.sarif }}
          category: container-scan<|MERGE_RESOLUTION|>--- conflicted
+++ resolved
@@ -59,7 +59,6 @@
 
   vulnerability-scan:
     name: Vulnerability Scan
-<<<<<<< HEAD
     needs: build-and-push-image
     runs-on: ubuntu-latest
     permissions:
@@ -86,9 +85,6 @@
   generate-release-artifacts:
     name: Generate Release Artifacts
     needs: [build-and-push-image, vulnerability-scan]
-=======
-    needs: goreleaser
->>>>>>> 5bf0662a
     runs-on: ubuntu-latest
     permissions:
       security-events: write
@@ -100,13 +96,9 @@
           TAG="${{ github.ref_name }}"
           echo "image=ghcr.io/${REPOSITORY}:${TAG}" >> $GITHUB_OUTPUT
 
-<<<<<<< HEAD
-      - name: Generate release notes
-        id: generate-release-notes
-        run: |
-          # Get the previous tag to calculate changes since that release
-          PREV_TAG=$(git describe --tags --abbrev=0 HEAD^ 2>/dev/null || echo "")
-
+      - name: Install Grype
+        uses: anchore/scan-action/download-grype@v6.1.0
+        id: install-grype
           if [ -n "$PREV_TAG" ]; then
             echo "## Changes since ${PREV_TAG}" > release-notes.md
             echo "" >> release-notes.md
@@ -117,20 +109,6 @@
             git log --pretty=format:"* %s" >> release-notes.md
           fi
           echo '```' >> release-notes.md
-=======
-      - name: Install Grype
-        uses: anchore/scan-action/download-grype@v6.1.0
-        id: install-grype
-
-      - name: Scan Image for Vulnerabilities
-        uses: anchore/scan-action@v6.1.0
-        id: scan
-        with:
-          image: ${{ steps.image-ref.outputs.image }}
-          fail-build: false
-          severity-cutoff: critical
->>>>>>> 5bf0662a
-
       - name: Upload Vulnerability Report
         uses: github/codeql-action/upload-sarif@v3
         with:
